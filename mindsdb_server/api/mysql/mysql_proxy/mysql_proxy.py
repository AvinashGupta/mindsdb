--- conflicted
+++ resolved
@@ -658,7 +658,6 @@
         self.sendPackageGroup(packages)
 
     def selectAnswer(self, query):
-<<<<<<< HEAD
         result = query.fetch(datasources)
 
         if result['success'] is False:
@@ -667,27 +666,6 @@
                 err_code=result['error_code'],
                 msg=result['msg']
             ).send()
-=======
-        global datasources
-
-        try:
-            query.fetch(datasources)
-        except (TableWithoutDatasourceException,
-                UndefinedColumnTableException,
-                DuplicateTableNameException,
-                NotImplementedError,
-                SqlError) as e:
-            log.error(f'ERROR while fetching data for: {query.raw}')
-            log.error(traceback.format_exc())
-            log.error(str(e))
-            self.packet(ErrPacket, err_code=ERR.ER_SYNTAX_ERROR, msg=str(e)).send()
-            return
-        except Exception as e:
-            log.error(f'ERROR while fetching data for: {query.raw}')
-            log.error(traceback.format_exc())
-            log.error(str(e))
-            self.packet(ErrPacket, err_code=ERR.ER_SYNTAX_ERROR, msg=str(e)).send()
->>>>>>> a20be4e3
             return
 
         self.answerTableQuery(query)
