--- conflicted
+++ resolved
@@ -17,10 +17,7 @@
 
 class DataStore():
     def __init__(self, config, storage_dir=None):
-<<<<<<< HEAD
         self.config = config
-=======
->>>>>>> 58160b9a
         self.dir = storage_dir if isinstance(storage_dir, str) else config['data_store_path']
         self.mindsdb_native = MindsdbNative(config)
 
