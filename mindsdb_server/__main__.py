import subprocess
import os
import argparse
import importlib
import atexit
import time
from threading import Thread
from mindsdb_server.utilities.loop import register
from mindsdb_server.utilities.config import read as read_config


def die_gracefully(proc_arr):
    for p in proc_arr:
        p.kill()

parser = argparse.ArgumentParser(description='CL argument for mindsdb server')
parser.add_argument('--api', type=str, default='http') # alternative when mysql api is ready: default='http,mysql'
parser.add_argument('--config', type=str, default='/etc/mindsdb/config.json')

args = parser.parse_args()

api_arr = args.api.split(',')

# placeholder <-- move config getting to utils
<<<<<<< HEAD
config = read_config(args.config)
=======
config = {
    'python_interpreter': '/usr/bin/python3'
}
>>>>>>> 23112050

cdir = os.path.dirname(os.path.realpath(__file__))
proc_arr = []

supported_apis = ['http','mysql']
for api in api_arr:
    if api not in supported_apis:
        raise Exception(f'The {api} is not part of the supported apis: {supported_apis}')
    try:
        import random
        freq = random.randint(1,10)
        register(freq, print,('The controller has launched me as a peridoic process.', f'I run every {freq} seconds and am completely useless'))

        p = subprocess.Popen([config['python_interpreter'], f'{cdir}/api/{api}/start.py'])
        print(f'Started Mindsdb {api} API!')
        proc_arr.append(p)
    except Exception as e:
        print(f'Failed to start {api} API with exception: \n\n"{e}"\n\n')
        #exit()

print('Everything running !')
while True:
    for p in proc_arr:
        if p.poll() is not None:
            exit()
    time.sleep(2)

atexit.register(die_gracefully, proc_arr=proc_arr)

'''
import argparse
import importlib
import atexit
from multiprocessing import Pool, Process
import os


print(f'Main call under name {__name__}')

try:
    with open('infinite_loop_stop.txt','r') as fp:
        txt = fp.read()
except:
    txt = ''

if 'STOP' not in txt:

    def close_api_gracefully(pool):
        print('Shutting down !')
        pool.terminate()
        pool.join()

    with open('infinite_loop_stop.txt','w') as fp:
        fp.write('STOP')

    parser = argparse.ArgumentParser(description='CL argument for mindsdb server')
    parser.add_argument('--api', type=str, default='http,mysql') # alternative when mysql api is ready: default='http,mysql'
    parser.add_argument('--config', type=str, default='/etc/mindsdb/config.json')

    args = parser.parse_args()
    api_arr = args.api.split(',')
    pool = Pool(processes=len(api_arr))

    p_arr = []

    for api in api_arr:
        print(api_arr)
        print(f'\n\n\n{api}\n\n\n')
        print(f'Starting Mindsdb {api} API !')
        try:
            start = importlib.import_module(f'mindsdb_server.api.{api}.start')
            p = Process(target=start.start)
            p.start()
            p_arr.append(p)
            print(f'Started Mindsdb {api} API ! <clap, clap, clap>')
        except Exception as e:
            #close_api_gracefully(pool)
            print(f'Failed to start {api} API with exception {e}')
            #exit()

    for p in p_arr:
        print(p)
        import time
        time.sleep(40)
        p.join()

    atexit.register(close_api_gracefully, pool=pool)
'''<|MERGE_RESOLUTION|>--- conflicted
+++ resolved
@@ -22,13 +22,8 @@
 api_arr = args.api.split(',')
 
 # placeholder <-- move config getting to utils
-<<<<<<< HEAD
 config = read_config(args.config)
-=======
-config = {
-    'python_interpreter': '/usr/bin/python3'
-}
->>>>>>> 23112050
+
 
 cdir = os.path.dirname(os.path.realpath(__file__))
 proc_arr = []
