from mindsdb.libs.constants.mindsdb import *


class ProbabilityEvaluation:

    def __init__(self, buckets, evaluation_distribution, predicted_value):
        self.distribution = evaluation_distribution
        self.predicted_value = predicted_value
        self.buckets = buckets
        self.most_likely_value = None
        self.most_likely_probability = None
        self.final_value = None

        if evaluation_distribution is not None:
            self.update(evaluation_distribution, predicted_value)

    @staticmethod
    def get_ranges_with_confidences(distribution,buckets,predicted_value, col_stats):
        peak_confidence_threshold = min(PEAK_CONFIDENCE_THRESHOLD,max(distribution) - 0.01)
        cluster_member_confidence_threshold = min(peak_confidence_threshold/2,CLUSTER_MEMBER_CONFIDENCE_THRESHOLD)
        clusters = []

        for i in range(len(distribution)):
            middle_confidence = distribution[i]
            middle_bucket_right = buckets[i]
            middle_bucket_left = None

            confidence_arr = []
            confidence_distribution_positions = []
            value_bucket_arr = []

            if middle_confidence >= peak_confidence_threshold:
                if col_stats['data_type'] in (DATA_TYPES.NUMERIC, DATA_TYPES.DATE):
                    for i_prev in range(i - 1,0,-1):
                        # Here we break afterwards since a bucket has as "limits" it's value (max) and the value of the previous bucket(min)
                        if distribution[i_prev] < cluster_member_confidence_threshold or distribution[i_prev] < middle_confidence/5:
                            if i_prev == i:
                                if i_prev == 0:
                                    middle_bucket_left = 0
                                else:
                                    middle_bucket_left = buckets[i_prev - 1]
                            break

                        confidence_arr.append(distribution[i_prev])
                        value_bucket_arr.append(buckets[i_prev])
                        confidence_distribution_positions.append(i_prev)

                confidence_arr.reverse()
                confidence_distribution_positions.reverse()
                value_bucket_arr.reverse()

<<<<<<< HEAD
                confidence_arr.append(val)
=======
                confidence_arr.append(middle_confidence)
>>>>>>> 55c84cdc
                confidence_distribution_positions.append(i)
                value_bucket_arr.append(buckets[i])

                if col_stats['data_type'] in (DATA_TYPES.NUMERIC, DATA_TYPES.DATE):
                    for i_next in range(i + 1,len(distribution),1):
                        if distribution[i_next] < cluster_member_confidence_threshold:
                            break
                        confidence_arr.append(distribution[i_next])
                        confidence_distribution_positions.append(i_next)
                        value_bucket_arr.append(buckets[i_next])

                clusters.append({'values':confidence_arr,'positions':confidence_distribution_positions,'middle_confidence':middle_confidence, 'buckets':value_bucket_arr, 'confidence':sum(confidence_arr), 'middle_bucket_right': middle_bucket_right, 'middle_position': i, 'middle_bucket_left':middle_bucket_left})

        i = 0
        while i < len(clusters):
            broke = False
            for ii in range(len(clusters)):
                if i != ii:
                    if len(set(clusters[i]['positions']).intersection(clusters[ii]['positions'])) > 0:
                        broke = True
                        if clusters[i]['middle_confidence'] > clusters[ii]['middle_confidence']:
                            del clusters[ii]
                        else:
                            del clusters[i]
                        break
            if broke:
                continue
            i += 1

        return clusters


    def explain(self, col_stats):
        self.update(self.distribution, self.predicted_value)
        if self.buckets is None:
            clusters = [{
                    'middle_confidence':self.most_likely_probability,
                    'confidence':self.most_likely_probability,
                    'middle_bucket': self.most_likely_value,
                    'value': self.final_value
            }]
        else:
            clusters = self.get_ranges_with_confidences(self.distribution,self.buckets,self.predicted_value, col_stats)

            max_confidence = max([x['confidence'] for x in clusters])
            for i in range(len(clusters)):
                if clusters[i]['confidence'] >= (max_confidence - 0.0001):
                    clusters[i]['value'] = self.final_value
                elif clusters[i]['middle_bucket_left'] is not None:
                    clusters[i]['value'] = (clusters[i]['middle_bucket_right'] + clusters[i]['middle_bucket_left'])/2
                else:
                    clusters[i]['value'] = clusters[i]['middle_bucket_right']

        clusters = sorted(clusters, key=lambda x: x['confidence'], reverse=True)
        if len(clusters) == len(self.distribution) and len(self.distribution) > 1:
            clusters = clusters[:-1]
        return clusters


    def update(self, distribution, predicted_value):
        """
        For a given distribution, update the most_likely_values and probability
        :param distribution: the distribution values
        :return:
        """
        self.predicted_value = predicted_value
        self.distribution = distribution

        if self.buckets is None:
            self.most_likely_probability = self.distribution[0]

        # now that we have a distribution obtain the most likely value and its probability
        self.most_likely_probability = max(self.distribution)  # the highest probability in the distribution
        max_prob_index = self.distribution.index(self.most_likely_probability)  # the index for the highest probability
        bucket_margin_right = self.buckets[max_prob_index]  # the predicted value will fall in between the two ends of the bucket (if not a text)

        # if we our buckets are text, then return the most likely label
        if  type(self.buckets[0]) == type(""):
            self.most_likely_value = bucket_margin_right
            self.final_value = self.most_likely_value
        # else calcualte the value in between the buckets (optional future implementation: we can also calcualte a random value in between the buckets)
        else:
            # if most likely is the far most right value in the buckets then dont average
            bucket_margin_left = None
            if max_prob_index >= len(self.buckets) - 1:
                self.most_likely_value = bucket_margin_right
                self.final_value = self.most_likely_value
            else:
                bucket_margin_left = self.buckets[max_prob_index - 1]
                self.most_likely_value = (bucket_margin_right + bucket_margin_left)/2

                if bucket_margin_left is None and predicted_value <= bucket_margin_right:
                    self.final_value = predicted_value
                elif predicted_value <= bucket_margin_right and predicted_value >= bucket_margin_left:
                    self.final_value = predicted_value
                else:
                    self.final_value = self.most_likely_value<|MERGE_RESOLUTION|>--- conflicted
+++ resolved
@@ -49,11 +49,7 @@
                 confidence_distribution_positions.reverse()
                 value_bucket_arr.reverse()
 
-<<<<<<< HEAD
-                confidence_arr.append(val)
-=======
                 confidence_arr.append(middle_confidence)
->>>>>>> 55c84cdc
                 confidence_distribution_positions.append(i)
                 value_bucket_arr.append(buckets[i])
 
