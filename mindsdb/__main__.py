--- conflicted
+++ resolved
@@ -80,19 +80,18 @@
     else:
         api_arr = args.api.split(',')
 
-<<<<<<< HEAD
     api_arr = [{
         'name': api,
         'port': config['api'][api]['port'],
         'started': False
     } for api in api_arr]
-=======
+
     for api in api_arr:
-        if api not in config['api']:
-            print(f"Trying run '{api}' API, but is no config for this api.")
-            print(f"Please, fill config['api']['{api}']")
+        api_name = api['name']
+        if api_name not in config['api']:
+            print(f"Trying run '{api_name}' API, but is no config for this api.")
+            print(f"Please, fill config['api']['{api_name}']")
             sys.exit(0)
->>>>>>> 26f38499
 
     start_functions = {
         'http': start_http,
