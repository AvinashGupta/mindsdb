--- conflicted
+++ resolved
@@ -71,22 +71,6 @@
     from mindsdb_worker.cluster.ray_interface import ModelInterfaceRay
     import ray
     try:
-<<<<<<< HEAD
-        import mindsdb_worker
-        from mindsdb_worker.cluster.ray_interface import ModelInterfaceRay
-        import ray
-        try:
-            ray.init(ignore_reinit_error=True, address='auto')
-        except Exception:
-            ray.init(ignore_reinit_error=True)
-        ModelInterface = ModelInterfaceRay
-        ray_based = True
-    except Exception as e:
-        log.error(f'Failed to import ray: {e}')
-        ModelInterface = ModelInterfaceRPC
-        ray_based = False
-else:
-=======
         ray.init(ignore_reinit_error=True, address='auto')
     except Exception:
         ray.init(ignore_reinit_error=True)
@@ -94,6 +78,5 @@
     ray_based = True
 except Exception as e:
     log.error(f'Failed to import ray: {e}')
->>>>>>> e6bcc84b
     ModelInterface = ModelInterfaceRPC
     ray_based = False